--- conflicted
+++ resolved
@@ -64,17 +64,6 @@
 static ngx_command_t ngx_http_access_token_to_jwt_commands[] =
 {
     {
-<<<<<<< HEAD
-        ngx_string("access_token_to_jwt_base64encoded_client_credentials"),
-=======
-        ngx_string("access_token_to_jwt"),
-        NGX_HTTP_LOC_CONF | NGX_CONF_FLAG,
-        ngx_conf_set_flag_slot,
-        NGX_HTTP_LOC_CONF_OFFSET,
-        offsetof(ngx_http_access_token_to_jwt_conf_t, enable),
-        NULL
-    },
-    {
         ngx_string("access_token_to_jwt_client_id"),
         NGX_HTTP_LOC_CONF | NGX_CONF_TAKE1,
         ngx_conf_set_str_slot,
@@ -84,7 +73,6 @@
     },
     {
         ngx_string("access_token_to_jwt_client_secret"),
->>>>>>> 645f2eee
         NGX_HTTP_LOC_CONF | NGX_CONF_TAKE1,
         ngx_conf_set_str_slot,
         NGX_HTTP_LOC_CONF_OFFSET,
@@ -428,14 +416,8 @@
 {
     ngx_http_access_token_to_jwt_conf_t *prev = parent, *conf = child;
 
-<<<<<<< HEAD
-    ngx_conf_merge_str_value(conf->base64encoded_client_credentials, prev->base64encoded_client_credentials, "");
-=======
-    ngx_conf_merge_value(conf->enable, prev->enable, 0);
-
     ngx_conf_merge_str_value(conf->client_id, prev->client_id, "");
     ngx_conf_merge_str_value(conf->client_secret, prev->client_secret, "");
->>>>>>> 645f2eee
     ngx_conf_merge_str_value(conf->introspection_endpoint, prev->introspection_endpoint, "");
 
     //TODO consider moving this logic
