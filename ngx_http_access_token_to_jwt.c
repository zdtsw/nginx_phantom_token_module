--- conflicted
+++ resolved
@@ -22,11 +22,10 @@
 
 #define ACCESS_TOKEN_BUF_LEN 45
 
-<<<<<<< HEAD
 #define ERROR_CODE_INVALID_REQUEST "invalid_request"
 #define ERROR_CODE_INVALID_TOKEN "invalid_token"
 #define ERROR_CODE_INSUFFICIENT_SCOPE "insufficient_scope"
-=======
+
 /**
  * Calculate the length needed to store a user ID and secret in a nul-terminated string
  *
@@ -34,7 +33,6 @@
  * @param secret the shared secret used to authenticate the user/client
  */
 #define basic_credential_length(id, secret) ((id) + (sizeof(":") - 1) + (secret) + (sizeof("\0") - 1))
->>>>>>> f2b22076
 
 typedef struct
 {
@@ -166,14 +164,10 @@
     ngx_http_access_token_to_jwt_conf_t *module_location_config = ngx_http_get_module_loc_conf(
             request, ngx_http_access_token_to_jwt_module);
 
-<<<<<<< HEAD
-    ngx_str_t encoded_client_credentials = module_location_config->base64encoded_client_credentials;
-
-    if (encoded_client_credentials.len == 0)
-=======
+
+
 
     if (module_location_config->client_secret.len == 0)
->>>>>>> f2b22076
     {
         ngx_log_error(NGX_LOG_WARN, request->connection->log, 0,
             "Module not configured properly: missing client secret");
@@ -188,7 +182,6 @@
     }
 
     ngx_str_t encoded_client_credentials = module_location_config->base64encoded_client_credentials;
-
 
     if (module_location_config->introspection_endpoint.len == 0)
     {
@@ -478,7 +471,7 @@
             p = ngx_cpymem(p, TOKEN_SEPARATER, TOKEN_SEPARATER_SIZE);
         }
     }
-    
+
     if (error_code_provided)
     {
         p = ngx_cpymem(p, ERROR_CODE_PREFIX, ERROR_CODE_PREFIX_SIZE);
@@ -603,7 +596,8 @@
 {
     ngx_http_access_token_to_jwt_conf_t *parent_config = parent, *child_config = child;
 
-    ngx_conf_merge_str_value(child_config->base64encoded_client_credentials, parent_config->base64encoded_client_credentials, "");
+    ngx_conf_merge_str_value(child_config->client_id, parent_config->client_id, "");
+    ngx_conf_merge_str_value(child_config->client_secret, parent_config->client_secret, "");
     ngx_conf_merge_str_value(child_config->introspection_endpoint, parent_config->introspection_endpoint, "");
     ngx_conf_merge_str_value(child_config->realm, parent_config->realm, "");
     ngx_conf_merge_ptr_value(child_config->scopes, parent_config->scopes, NULL);
@@ -615,7 +609,6 @@
         ngx_str_t *scope = child_config->scopes->elts;
         size_t space_separated_scopes_data_size = child_config->scopes->nelts;
 
-<<<<<<< HEAD
         for (ngx_uint_t i = 0; i < child_config->scopes->nelts; i++)
         {
             space_separated_scopes_data_size += scope[i].len;
@@ -644,14 +637,9 @@
 
         assert(child_config->space_separated_scopes.len <= space_separated_scopes_data_size);
     }
-=======
-    ngx_conf_merge_str_value(conf->client_id, prev->client_id, "");
-    ngx_conf_merge_str_value(conf->client_secret, prev->client_secret, "");
-    ngx_conf_merge_str_value(conf->introspection_endpoint, prev->introspection_endpoint, "");
->>>>>>> f2b22076
 
     //TODO consider moving this logic
-    if (conf->base64encoded_client_credentials.len == 0 && conf->client_id.len > 0 && conf->client_secret.len > 0)
+    if (child_config->base64encoded_client_credentials.len == 0 && child_config->client_id.len > 0 && child_config->client_secret.len > 0)
     {
         ngx_str_t *unencoded_client_credentials = ngx_pcalloc(config->pool, sizeof(ngx_str_t));
 
@@ -660,7 +648,7 @@
             return NGX_CONF_ERROR;
         }
 
-        size_t unencoded_client_credentials_data_size = basic_credential_length(conf->client_id.len, conf->client_secret.len);
+        size_t unencoded_client_credentials_data_size = basic_credential_length(child_config->client_id.len, child_config->client_secret.len);
 
         u_char *unencoded_client_credentials_data = ngx_pcalloc(config->pool, unencoded_client_credentials_data_size);
 
@@ -673,17 +661,17 @@
         unencoded_client_credentials->len = unencoded_client_credentials_data_size - 1;
 
         ngx_snprintf(unencoded_client_credentials_data, unencoded_client_credentials_data_size, "%V:%V",
-                     &conf->client_id, &conf->client_secret);
-
-        conf->base64encoded_client_credentials.data = ngx_pcalloc(
+                     &child_config->client_id, &child_config->client_secret);
+
+        child_config->base64encoded_client_credentials.data = ngx_pcalloc(
                 config->pool, ngx_base64_encoded_length(unencoded_client_credentials_data_size - 1));
 
-        if (conf->base64encoded_client_credentials.data == NULL)
+        if (child_config->base64encoded_client_credentials.data == NULL)
         {
             return NGX_CONF_ERROR;
         }
 
-        ngx_encode_base64(&conf->base64encoded_client_credentials, unencoded_client_credentials);
+        ngx_encode_base64(&child_config->base64encoded_client_credentials, unencoded_client_credentials);
 
         ngx_pfree(config->pool, unencoded_client_credentials);
     }
