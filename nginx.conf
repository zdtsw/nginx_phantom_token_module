load_module modules/ngx_http_access_token_to_jwt_module.so; 
worker_processes 1;

error_log /usr/local/nginx/logs/error.log;

events { worker_connections 1024; }


http {
 
    sendfile on;
    proxy_cache_path /path/to/cache/cache levels=1:2 keys_zone=my_cache:10m max_size=10g
                         inactive=60m use_temp_path=off;

    server {
        listen 8080;
 
        location / {
            proxy_pass         "http://httpbin.org/";
<<<<<<< HEAD
            access_token_to_jwt_base64encoded_client_credentials "Y2xpZW50X2lkOmNsaWVudF9zZWNyZXQ=";
            access_token_to_jwt_realm "api";
            access_token_to_jwt_scopes "a b c";
=======
            access_token_to_jwt_client_id "client_id";
            access_token_to_jwt_client_secret "client_secret";
>>>>>>> f2b22076
            access_token_to_jwt_introspection_endpoint curity;
        }

        location curity {
            proxy_pass "http://localhost:8443/introspection-jwt";
            proxy_set_header content-type "application/x-www-form-urlencoded";

            proxy_cache my_cache;
            proxy_cache_methods POST;
            proxy_cache_key $request_body;
            proxy_ignore_headers Set-Cookie;
        }
    }  
}<|MERGE_RESOLUTION|>--- conflicted
+++ resolved
@@ -17,14 +17,10 @@
  
         location / {
             proxy_pass         "http://httpbin.org/";
-<<<<<<< HEAD
-            access_token_to_jwt_base64encoded_client_credentials "Y2xpZW50X2lkOmNsaWVudF9zZWNyZXQ=";
+            access_token_to_jwt_client_id "client_id";
+            access_token_to_jwt_client_secret "client_secret";
             access_token_to_jwt_realm "api";
             access_token_to_jwt_scopes "a b c";
-=======
-            access_token_to_jwt_client_id "client_id";
-            access_token_to_jwt_client_secret "client_secret";
->>>>>>> f2b22076
             access_token_to_jwt_introspection_endpoint curity;
         }
 
